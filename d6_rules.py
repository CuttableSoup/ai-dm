<<<<<<< HEAD
# d6_rules.py
import random

# A list of skills that are primarily used for combat and can cause damage.
COMBAT_SKILLS = ["melee_combat", "brawling", "firearms", "missile_weapons", "gunnery", "throwing", "demolitions"]
=======
import random

# Attitude statistics represent an NPC's disposition towards the players.
ATTITUDE_HELPFUL = "Helpful"
ATTITUDE_FRIENDLY = "Friendly"
ATTITUDE_INDIFFERENT = "Indifferent"
ATTITUDE_UNFRIENDLY = "Unfriendly"
ATTITUDE_HOSTILE = "Hostile"

# A list of skills that are primarily used for combat and can cause damage.
COMBAT_SKILLS = ["Melee_Combat", "Brawling"]
>>>>>>> 46f8b98c

# This dictionary maps each skill to its governing attribute.
# This is crucial for determining the total number of dice to roll for a skill check.
D6_SKILLS_BY_ATTRIBUTE = {
<<<<<<< HEAD
    "physique": [
        "climb_jump", "lifting", "running", "stamina", "swim"
    ],
    "agility": [
        "acrobatics", "brawling", "dodge", "flying", "melee_combat", "riding", "hide"
    ],
    "coordination": [
        "firearms", "gunnery", "lockpicking", "missile_weapons", "piloting", "sleight_of_hand", "throwing", "vehicle_operation"
    ],
    "intellect": [
        "aliens", "astrography", "bureaucracy", "business", "cultures", "demolitions", "languages",
        "medicine", "navigation", "scholar", "security", "tactics", "technology"
    ],
    "perception": [
        "artist", "forgery", "gambling", "investigation", "know_how", "repair_crafting", "search", "streetwise", "survival", "tracking"
    ],
    "presence": [
        "animal_handling", "charm", "command", "con", "disguise", "intimidation", "persuasion", "willpower"
=======
    "Physique": [
        "Brawling"
    ],
    "Agility": [
        "Dodge", "Melee_Combat"
    ],
    "Coordination": [
        
    ],
    "Intellect": [
        
    ],
    "Perception": [
        
    ],
    "Presence": [
        
>>>>>>> 46f8b98c
    ],
}

# This dictionary defines which skills can be used to oppose another skill check.
OPPOSED_SKILLS = {
    # --- Agility Skills ---
<<<<<<< HEAD
    "brawling": ["brawling", "dodge"],
    "mlee_combat": ["melee_combat", "dodge"],
    # --- Coordination Skills ---
    "firearms": ["dodge"],
    "gGunnery": ["dodge"],
    "missile_weapons": ["dodge"],
    "sSleight_of_hand": ["search"],
    "throwing": ["dodge", "throwing"],
    # --- Intellect Skills ---
    "security": ["security", "technology"],
    # --- Perception Skills ---
    "forgery": ["forgery", "investigation"],
    "hide": ["search", "investigation", "tracking"],
    # --- Presence Skills ---
    "charm": ["willpower"],
    "con": ["willpower", "investigation", "streetwise"],
    "Intimidation": ["willpower"],
    "persuasion": ["willpower", "con"],
}


# --- D6 Dice Mechanics ---
def roll_d6_dice(pips_to_roll):
    """Rolls a number of d6s based on pips."""
    pips_to_roll = max(0, int(pips_to_roll))
    num_dice, pips_modifier = divmod(pips_to_roll, 3)

    if num_dice <= 0:
        return pips_modifier

    rolls = [random.randint(1, 6) for _ in range(num_dice)]
    total = sum(rolls) + pips_modifier

    return total

def roll_d6_check(base_trait_pips, difficulty_number, situational_pips_modifier=0):
    """Performs a standard D6 skill check against a difficulty number."""
    effective_pips = max(0, base_trait_pips + situational_pips_modifier)

    roll_total, = roll_d6_dice(effective_pips)
    if roll_total >= difficulty_number:
        success_level = 1 + (roll_total - difficulty_number) // 5
    else:
        success_level = 0

    return success_level, roll_total
=======
    "Melee_Combat": ["Melee_Combat", "Dodge"],
}
>>>>>>> 46f8b98c
<|MERGE_RESOLUTION|>--- conflicted
+++ resolved
@@ -1,27 +1,12 @@
-<<<<<<< HEAD
 # d6_rules.py
 import random
 
 # A list of skills that are primarily used for combat and can cause damage.
 COMBAT_SKILLS = ["melee_combat", "brawling", "firearms", "missile_weapons", "gunnery", "throwing", "demolitions"]
-=======
-import random
-
-# Attitude statistics represent an NPC's disposition towards the players.
-ATTITUDE_HELPFUL = "Helpful"
-ATTITUDE_FRIENDLY = "Friendly"
-ATTITUDE_INDIFFERENT = "Indifferent"
-ATTITUDE_UNFRIENDLY = "Unfriendly"
-ATTITUDE_HOSTILE = "Hostile"
-
-# A list of skills that are primarily used for combat and can cause damage.
-COMBAT_SKILLS = ["Melee_Combat", "Brawling"]
->>>>>>> 46f8b98c
 
 # This dictionary maps each skill to its governing attribute.
 # This is crucial for determining the total number of dice to roll for a skill check.
 D6_SKILLS_BY_ATTRIBUTE = {
-<<<<<<< HEAD
     "physique": [
         "climb_jump", "lifting", "running", "stamina", "swim"
     ],
@@ -40,32 +25,12 @@
     ],
     "presence": [
         "animal_handling", "charm", "command", "con", "disguise", "intimidation", "persuasion", "willpower"
-=======
-    "Physique": [
-        "Brawling"
-    ],
-    "Agility": [
-        "Dodge", "Melee_Combat"
-    ],
-    "Coordination": [
-        
-    ],
-    "Intellect": [
-        
-    ],
-    "Perception": [
-        
-    ],
-    "Presence": [
-        
->>>>>>> 46f8b98c
     ],
 }
 
 # This dictionary defines which skills can be used to oppose another skill check.
 OPPOSED_SKILLS = {
     # --- Agility Skills ---
-<<<<<<< HEAD
     "brawling": ["brawling", "dodge"],
     "mlee_combat": ["melee_combat", "dodge"],
     # --- Coordination Skills ---
@@ -111,8 +76,4 @@
     else:
         success_level = 0
 
-    return success_level, roll_total
-=======
-    "Melee_Combat": ["Melee_Combat", "Dodge"],
-}
->>>>>>> 46f8b98c
+    return success_level, roll_total